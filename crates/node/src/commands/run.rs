use std::path::PathBuf;

<<<<<<< HEAD
use clap::ValueHint::FilePath;
=======
#[cfg(feature = "with-hotstuff-runtime")]
use madara_hotstuff_runtime::SealingMode;
#[cfg(not(feature = "with-hotstuff-runtime"))]
>>>>>>> 8940bd67
use madara_runtime::SealingMode;
use mc_data_availability::DaLayer;
use mc_l1_messages::config::{L1MessagesWorkerConfig, L1MessagesWorkerConfigError};
use mc_settlement::SettlementLayer;
use sc_cli::{Result, RpcMethods, RunCmd, SubstrateCli};
use sc_service::BasePath;
use serde::{Deserialize, Serialize};

use crate::cli::Cli;
use crate::service;

#[derive(Debug, Clone, clap::Args)]
#[group(multiple = true)]
pub struct L1MessagesParams {
    /// Ethereum Provider (Node) Url
    #[clap(
        long,
        value_hint=clap::ValueHint::Url,
        conflicts_with="l1_messages_config",
        requires="l1_contract_address",
    )]
    pub provider_url: Option<String>,

    /// L1 Contract Address
    #[clap(
        long,
        value_hint=clap::ValueHint::Other,
        conflicts_with="l1_messages_config",
        requires="provider_url",
    )]
    pub l1_contract_address: Option<String>,
}

#[derive(Debug, Clone, clap::Args)]
pub struct L1Messages {
    /// Path to configuration file for Ethereum Core Contract Events Listener
    #[clap(
        long,
        conflicts_with_all=["provider_url", "l1_contract_address"],
        value_hint=clap::ValueHint::FilePath,
    )]
    pub l1_messages_config: Option<PathBuf>,

    #[clap(flatten)]
    pub config_params: L1MessagesParams,
}

/// Available Sealing methods.
#[derive(Debug, Copy, Clone, clap::ValueEnum, Default, Serialize, Deserialize)]
pub enum Sealing {
    /// Seal using rpc method.
    #[default]
    Manual,
    /// Seal when transaction is executed. This mode does not finalize blocks, if you want to
    /// finalize blocks use `--sealing=instant-finality`.
    Instant,
    /// Seal when transaction is executed with finalization.
    InstantFinality,
}

impl From<Sealing> for SealingMode {
    fn from(value: Sealing) -> Self {
        match value {
            Sealing::Manual => SealingMode::Manual,
            Sealing::Instant => SealingMode::Instant { finalize: false },
            Sealing::InstantFinality => SealingMode::Instant { finalize: true },
        }
    }
}

#[derive(Clone, Debug, clap::Args)]
pub struct ExtendedRunCmd {
    #[clap(flatten)]
    pub base: RunCmd,

    /// Choose sealing method.
    #[clap(long, value_enum, ignore_case = true)]
    pub sealing: Option<Sealing>,

    /// Choose a supported DA Layer
    #[clap(long, ignore_case = true, requires = "da_conf")]
    pub da_layer: Option<DaLayer>,

    /// Path to a file containing the DA configuration
    #[clap(long, value_hint = FilePath, requires = "da_layer")]
    pub da_conf: Option<PathBuf>,

    /// Choose a supported settlement layer
    #[clap(long, ignore_case = true, requires = "settlement_conf")]
    pub settlement: Option<SettlementLayer>,

    /// Path to a file containing the settlement configuration
    #[clap(long, value_hint = FilePath, requires = "settlement")]
    pub settlement_conf: Option<PathBuf>,

    /// When enabled, more information about the blocks and their transaction is cached and stored
    /// in the database.
    ///
    /// This may improve response times for RPCs that require that information, but it also
    /// increases the memory footprint of the node.
    #[clap(long)]
    pub cache: bool,

    /// Configuration for L1 Messages (Syncing) Worker
    #[clap(flatten)]
    pub l1_messages_worker: L1Messages,
}

impl ExtendedRunCmd {
    pub fn base_path(&self) -> Result<BasePath> {
        Ok(self
            .base
            .shared_params
            .base_path()?
            .unwrap_or_else(|| BasePath::from_project("", "", &<Cli as SubstrateCli>::executable_name())))
    }
}

pub fn run_node(mut cli: Cli) -> Result<()> {
    if cli.run.base.shared_params.dev {
        override_dev_environment(&mut cli.run);
    }
    let runner = cli.create_runner(&cli.run.base)?;

    let da_config: Option<(DaLayer, PathBuf)> = match cli.run.da_layer {
        Some(da_layer) => {
            let da_conf = cli.run.da_conf.expect("clap requires da_conf when da_layer is present");
            if !da_conf.exists() {
                log::info!("{} does not contain DA config", da_conf.display());
                return Err("DA config not available".into());
            }

            Some((da_layer, da_conf))
        }
        None => {
            log::info!("Madara initialized w/o DA layer");
            None
        }
    };

<<<<<<< HEAD
    let l1_messages_worker_config = extract_l1_messages_worker_config(&cli.run.l1_messages_worker)
        .map_err(|e| sc_cli::Error::Input(e.to_string()))?;

    let settlement_config: Option<(SettlementLayer, PathBuf)> = match cli.run.settlement {
        Some(SettlementLayer::Ethereum) => {
            let settlement_conf = cli.run.settlement_conf.expect("clap requires da_conf when settlement is present");
            if !settlement_conf.exists() {
                return Err(sc_cli::Error::Input(format!(
                    "Ethereum config not found at {}",
                    settlement_conf.display()
                )));
            }
            Some((SettlementLayer::Ethereum, settlement_conf))
        }
        None => {
            log::info!("Madara initialized w/o settlement layer");
            None
        }
    };

=======
>>>>>>> 8940bd67
    runner.run_node_until_exit(|config| async move {
        let sealing = cli.run.sealing.map(Into::into).unwrap_or_default();
        let cache = cli.run.cache;
        service::new_full(config, sealing, da_config, cache, l1_messages_worker_config, settlement_config)
            .map_err(sc_cli::Error::Service)
    })
}

fn extract_l1_messages_worker_config(
    run_cmd: &L1Messages,
) -> std::result::Result<Option<L1MessagesWorkerConfig>, L1MessagesWorkerConfigError> {
    if let Some(ref config_path) = run_cmd.l1_messages_config {
        let config = L1MessagesWorkerConfig::new_from_file(config_path)?;
        return Ok(Some(config));
    }

    if let L1MessagesParams { provider_url: Some(url), l1_contract_address: Some(address) } = &run_cmd.config_params {
        let config = L1MessagesWorkerConfig::new_from_params(url, address)?;
        return Ok(Some(config));
    }

    Ok(None)
}

fn override_dev_environment(cmd: &mut ExtendedRunCmd) {
    // create a reproducible dev environment
    // by disabling the default substrate `dev` behaviour
    cmd.base.shared_params.dev = false;
    cmd.base.shared_params.chain = Some("dev".to_string());

    cmd.base.force_authoring = true;
    cmd.base.alice = true;
    cmd.base.tmp = true;

    // we can't set `--rpc-cors=all`, so it needs to be set manually if we want to connect with external
    // hosts
    cmd.base.rpc_external = true;
    cmd.base.rpc_methods = RpcMethods::Unsafe;
}<|MERGE_RESOLUTION|>--- conflicted
+++ resolved
@@ -1,12 +1,9 @@
 use std::path::PathBuf;
 
-<<<<<<< HEAD
 use clap::ValueHint::FilePath;
-=======
 #[cfg(feature = "with-hotstuff-runtime")]
 use madara_hotstuff_runtime::SealingMode;
 #[cfg(not(feature = "with-hotstuff-runtime"))]
->>>>>>> 8940bd67
 use madara_runtime::SealingMode;
 use mc_data_availability::DaLayer;
 use mc_l1_messages::config::{L1MessagesWorkerConfig, L1MessagesWorkerConfigError};
@@ -147,7 +144,6 @@
         }
     };
 
-<<<<<<< HEAD
     let l1_messages_worker_config = extract_l1_messages_worker_config(&cli.run.l1_messages_worker)
         .map_err(|e| sc_cli::Error::Input(e.to_string()))?;
 
@@ -168,8 +164,7 @@
         }
     };
 
-=======
->>>>>>> 8940bd67
+
     runner.run_node_until_exit(|config| async move {
         let sealing = cli.run.sealing.map(Into::into).unwrap_or_default();
         let cache = cli.run.cache;
