# Madara Changelog

## Next release

- dev(deps): bump starknet rs
- test(rust-rpc-test): use undeclared contracts for declare transactions testing
- build: update blockifier, fix divergent substrat block hash
- chore: remove tests that run in wasm and native, only wasm from now
- chore: split StarknetRpcApi trait in two, like in openRPC specs
- refacto: move starknet runtime api in it's own crate
- chore: update README.md and getting-started.md
- chore: remove crates that have been copy-pasted from plkdtSDK
- feat(rpc): return deployed contract address and actual fee in transaction
  receipt
- fix: Wait for 1 minute for transaction to be processed in
  get_transaction_receipt rpc
- ci: Fix starknet foundry sncast not found
- fix: Ensure transaction checks are compatible with starknet-rs
- ci: Run Starknet Foundry tests against Madara RPC
- fix: add name, symbol and decimals to fee token storage
- fix: dependencies for dockerfile and binaries
- docs: add translation of madara beast article to spanish
- chore: update starknet-js version in faucet-setup docs
- dev(compilation): add incremental compilation
- feat(rpc): add support for bulk estimate fee
- feat: add argent multicall contract to genesis
- chore(data-availability): update avail-subxt to version 0.4.0
- fix(ci): setup should fetch files from local config
- chore: deprecate `madara-app` and `madara-dev-explorer` modules
- chore(data-availability-avail): implement fire and forget, and add ws
  reconnection logic
- chore: update `polkadot-sdk` to `release-polkadot-v1.3.0`

## v0.5.0

- chore: release v0.5.0
- test: add transaction pool logic unit tests
- feat(client): spawn a task that listen to storage changes and build the
  resulting commiment state diff for each block
- dev(StarknetRPC): log error received from node before mapping to
  InternalServerError
- fix: change 'nonce too high' to log in debug instead of info
- chore: update deps, vm ressource fee cost are now FixedU128, and stored in an
  hashmap
- ci: change jobs order in the workflow
- ci: run integrations tests in the same runner as build
- ci: replace ci cache with rust-cache
- fix(transactions): remove `nonce` field from InvokeV0 tx
- feat(transactions): don't enforce ordering in validate_unsigned for invokeV0
- test(pallet): add function to get braavos hash
- fix: event commitment documentation typo
- ci: added testing key generation in the ci
- fix(starknet-rpc-test): init one request client per runtime
- test: validate Nonce for unsigned user txs
- fix: fixed declare V0 placeholder with the hash of an empty list of felts
- feat(cli): `run` is the by default command when running the `madara` bin
- refacto(cli): `run` and `setup` commands are defined in their own files
- refacto(cli): `run.testnet` argument removed in favor of the substrate native
  `chain` arg
- feat(cli): `run.fetch_chain_spec` argument removed in favor of the substrate
  native `chain` arg
- feat(cli): `setup` require a source file, either from an url or a path on the
  local filesystem
- chore(cli): use `Url`, `Path` and `PathBuf` types rather than `String`
- refacto(cli): moved the pallet/chain_spec/utils methods to the node crate
- feat(cli): `madara_path` arg has been remove, we use the substrate native
  `base_path` arg instead
- feat(cli): sharingan chain specs are loaded during the compilation, not
  downloaded from github
- refacto(pallet/starknet): `GenesisLoader` refactored as `GenesisData` + a
  `base_path` field
- feat(cli): for `run` param `--dev` now imply `--tmp`, as it is in substrate
- test(starknet-rpc-test): run all tests against a single madara node
- fix(service): confusing message when node starts (output the actual sealing
  method being used)
- refactor(sealing): how the sealing mode is passed into runtime
- feat(sealing): finalization for instant sealing
- test(starknet-js-test): run basic starknetjs compatibility tests again the
  madara node
- feat(cache-option): add an option to enable aggressive caching in command-line
  parameters
<<<<<<< HEAD
- fix: Ensure transaction checks are compatible with starknet-rs
- feat: Added a `madara-hotstuff-runtime` runtime that replaces the Grandpa
  pallet with the HotStuff pallet
- feat: Added two features, `madara-hotstuff-runtime` and `madara-runtime`,
  which are used to select between HotStuff and Grandpa consensus at
  compile-time. Running `cargo build --features madara-hotstuff-runtime` will
  use HotStuff consensus to replace Grandpa consensus, while using
  `cargo build --features madara-runtime` will use the original runtime with
  Grandpa consensus
=======
>>>>>>> e9d77e31

## v0.4.0

- chore: release v0.4.0
- feat: better management of custom configurations for genesis assets
- feat: use actual vm resource costs
- fix: add setup and run for rpc tests
- fix: fix clap for run command
- fix: add `madara_path` flag for setup command
- fix: add official references to configs files
- fix: cargo update and `main` branch prettier fix
- fix: fix sharingan chain spec
- fix: update madara infra to main branch
- fix: update `Cargo.lock`
- fix: rpc test failing
- refactor: exported chain id constant in mp-chain-id crate and added one for
  SN_MAIN
- ci: disable pr close workflow
- ci: add ci verification for detecting genesis changes and config hashes
- test: add e2e test for `estimate_fee`

## v0.3.0

- chore: release v0.3.0
- chore: big transaction type refactoring
- chore: split `primitives` crates into multiple smaller crates
- chore: improve logging about transaction when nonce is too high
- chore: add real class hash values for genesis config
- fix: use specific commit for avail and celestia
- fix: change dep of rustdoc on push
- fix: initial_gas set to max_fee and fixed fee not being charged when max_fee=0
- fix: correct value of compiled_class_hash in RPCTransaction
- fix: std feature import in transactions crate
- fix: replace all calls to `transmute` by calls `from_raw_parts`
- fix: estimate_fee should make sure all transaction have a version being
  2^128 + 1 or 2^128+2 depending on the tx type
- feat: modify the hash_bytes functions in `poseidon` and `pedersen` for dynamic
  data length
- feat: print development accounts at node startup
- feat: unification of the DA interface
- feat: bump starknet-core to 0.6.0 and remove InvokeV0
- feat: use resolver 2 for cargo in the workspace
- feat: impl tx execution and verification as traits
- perf: reduce the amount of data stored in the runtime and use the Substrate
  block to as source of data in the client
- perf: use perfect hash function in calculate_l1_gas_by_vm_usage
- build: restructure code for rust latest version
- build: bump rustc nightly version to 1.74 date
- buid: add rust-analyzer to toolchain components
- ci: scope cache by branch and add cache cleanup
- ci: increase threshold for codecov to 1%
- test: add `starknet-rpc-test` crate to the workspace
- test: add test to check tx signed by OZ account can be signed with Argent pk
- buid: add rust-analyzer to toolchain components
- ci: increase threshold for codecov to 1%
- replace all calls to `transmute` by calls `from_raw_parts`
- big transaction type refactoring
- impl tx execution and verification as traits
- reduce the amount of data stored in the runtime and use the Substrate block to
  as source of data in the client
- perf: use perfect hash function in calculate_l1_gas_by_vm_usage
- chore: add tests for tx hashing
- split `primitives` crates into multiple smaller crates
- fix: std feature import in transactions crate
- chore: improve logging about transaction when nonce is too high
- fix: rpc tests and background node run
- test: add tests for simulate tx offset
- test: add tests for tx hashing

## v0.2.0

- add-contributors: `0xAsten`, `m-kus`, `joaopereira12`, `kasteph`
- ci: add verification if build-spec is working
- ci: added wasm to test
- ci: disable benchmark for pushes and pr's
- ci: fix docker and binaries build
- ci: don't enforce changelog on PR's with label `dependencies`
- doc: added translation of madara beast article.md to portuguese and russian
- doc: app chain template added in README
- fix: RPC getClassAt cairo legacy program code encoding
- fix: build-spec not working by setting the madara-path always and fetching
  relevant files
- fix: events are emitted in correct sequential order
- fix: expected event idx in continuation tokens in test responses
- fix: update RPC URL to use localhost instead of 0.0.0.0 in hurl.config file
- fix: update the default port for running Madara locally in getting-started.md
  file from 9933 to 9944.
- fix: replace the 0 initial gas value with u128::MAX because view call
  entrypoints were failing
- chore: remove global state root
- chore: cairo-contracts compilation scripts & docs are updated, cairo_0
  contracts recompiled
- chore: rebase of core deps and 0.12.1

## v0.1.0

- ci: rm codespell task and rm .codespellignore
- feat: refactor flags on tests
- feat: fetch config files from gh repo
- refactor: remove config files from the code
- ci: stop closing stale issues
- ci: reactivate changelog enforcement
- cli: change dev flag behaviour and created alias for base and madara path
- configs: fix genesis.json refs to link the config folder
- ci: downgraded windows runner to windows-latest
- ci: added windows binaries build and upload the binaries to the release page
- ci: add `CHANGELOG.md` and enforce it is edited for each PR on `main`
- fix: removed `madara_runtime` as a dependency in the client crates and make
  errors more expressive
- fix: state root bug fix where the tree was stored in runtime _before_ being
  committed
- feat: add a `genesis_loader` for the node and mocking
- feat: add `madara_tsukuyomi` as a submodule
- branding: use new logo in the README<|MERGE_RESOLUTION|>--- conflicted
+++ resolved
@@ -79,8 +79,6 @@
   madara node
 - feat(cache-option): add an option to enable aggressive caching in command-line
   parameters
-<<<<<<< HEAD
-- fix: Ensure transaction checks are compatible with starknet-rs
 - feat: Added a `madara-hotstuff-runtime` runtime that replaces the Grandpa
   pallet with the HotStuff pallet
 - feat: Added two features, `madara-hotstuff-runtime` and `madara-runtime`,
@@ -89,8 +87,6 @@
   use HotStuff consensus to replace Grandpa consensus, while using
   `cargo build --features madara-runtime` will use the original runtime with
   Grandpa consensus
-=======
->>>>>>> e9d77e31
 
 ## v0.4.0
 
