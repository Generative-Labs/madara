--- conflicted
+++ resolved
@@ -26,11 +26,8 @@
 
 use da_db::DaDb;
 use mapping_db::MappingDb;
-<<<<<<< HEAD
+use messaging_db::MessagingDb;
 pub use meta_db::L1L2BlockMapping;
-=======
-use messaging_db::MessagingDb;
->>>>>>> 78bbebca
 use meta_db::MetaDb;
 use sc_client_db::DatabaseSource;
 use sp_database::Database;
@@ -70,11 +67,8 @@
 pub mod static_keys {
     pub const CURRENT_SYNCING_TIPS: &[u8] = b"CURRENT_SYNCING_TIPS";
     pub const LAST_PROVED_BLOCK: &[u8] = b"LAST_PROVED_BLOCK";
-<<<<<<< HEAD
+    pub const LAST_SYNCED_L1_BLOCK: &[u8] = b"LAST_SYNCED_L1_BLOCK";
     pub const LAST_L1_L1_HEADER_MAPPING: &[u8] = b"LAST_L1_L1_HEADER_MAPPING";
-=======
-    pub const LAST_SYNCED_L1_BLOCK: &[u8] = b"LAST_SYNCED_L1_BLOCK";
->>>>>>> 78bbebca
 }
 
 /// The Madara client database backend
