--- conflicted
+++ resolved
@@ -52,7 +52,7 @@
   madara node
 - feat(cache-option): add an option to enable aggressive caching in command-line
   parameters
-<<<<<<< HEAD
+- fix: Ensure transaction checks are compatible with starknet-rs
 - feat: Added a `madara-hotstuff-runtime` runtime that replaces the Grandpa
   pallet with the HotStuff pallet
 - feat: Added two features, `madara-hotstuff-runtime` and `madara-runtime`,
@@ -61,9 +61,7 @@
   use HotStuff consensus to replace Grandpa consensus, while using
   `cargo build --features madara-runtime` will use the original runtime with
   Grandpa consensus
-=======
-- fix: Ensure transaction checks are compatible with starknet-rs
->>>>>>> 10f61791
+
 
 ## v0.4.0
 
