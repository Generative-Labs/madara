[package]
name = "madara"
version.workspace = true
edition.workspace = true
description = "Madara node."
authors = [
  "Abdelhamid Bakhta <@keep-starknet-strange>",
  "Substrate DevHub <https://github.com/substrate-developer-hub>",
]
homepage = "https://github.com/keep-starknet-strange/madara"
license = "MIT"
publish = false
repository = "https://github.com/keep-starknet-strange/madara"
build = "build.rs"

[package.metadata.docs.rs]
targets = ["x86_64-unknown-linux-gnu"]

[[bin]]
name = "madara"

[dependencies]
# Ethereum
ethers = { workspace = true, features = ["openssl"] }

async-trait = "0.1"
clap = { workspace = true, features = ["derive"] }
futures = { workspace = true, features = ["thread-pool"] }
log = { workspace = true }
serde = { workspace = true }
sha3 = { workspace = true }

frame-system = { workspace = true }
sc-basic-authorship = { workspace = true }
sc-cli = { workspace = true }
sc-client-api = { workspace = true }
sc-consensus = { workspace = true }
sc-consensus-aura = { workspace = true }
sc-consensus-grandpa = { workspace = true }
sc-consensus-manual-seal = { workspace = true }
sc-executor = { workspace = true }
sc-keystore = { workspace = true }
sc-network = { workspace = true }
sc-network-sync = { workspace = true }
sc-offchain = { workspace = true }
sc-service = { workspace = true }
sc-telemetry = { workspace = true }
sc-transaction-pool = { workspace = true }
sc-transaction-pool-api = { workspace = true }
sp-consensus-aura = { workspace = true }
sp-consensus-grandpa = { workspace = true }
sp-core = { workspace = true }
sp-inherents = { workspace = true }
sp-keyring = { workspace = true }
sp-offchain = { workspace = true }
sp-runtime = { workspace = true }
sp-state-machine = { workspace = true }
sp-statement-store = { workspace = true }
sp-timestamp = { workspace = true }
sp-trie = { workspace = true, features = ["default"] }

# These dependencies are used for the node template's RPCs
jsonrpsee = { workspace = true, features = ["server"] }

# Substrate primitives dependencies
sp-api = { workspace = true }
sp-block-builder = { workspace = true }
sp-blockchain = { workspace = true }
# Substrate client dependencies
prometheus-endpoint = { workspace = true }
sc-rpc-api = { workspace = true }
# Substrate frame dependencies
# no substrate frame pallet dependencies for now

# Substrate tools dependencies
substrate-frame-rpc-system = { workspace = true }
# These dependencies are used for runtime benchmarking
frame-benchmarking = { workspace = true }
frame-benchmarking-cli = { workspace = true }

# Starknet
blockifier = { workspace = true }
hex = { workspace = true }
madara-hotstuff-runtime = { workspace = true }
madara-runtime = { workspace = true }
mc-commitment-state-diff = { workspace = true }
mc-data-availability = { workspace = true, features = ["clap"] }
mc-db = { workspace = true }
mc-l1-messages = { workspace = true }
mc-mapping-sync = { workspace = true }
mc-rpc = { workspace = true }
mc-settlement = { workspace = true, features = ["clap"] }
mc-storage = { workspace = true }
pallet-starknet = { workspace = true }
pallet-starknet-runtime-api = { workspace = true }
starknet-core = { workspace = true }
starknet_api = { workspace = true, features = [
  "scale-info",
  "parity-scale-codec",
] }

# Madara utils
mc-genesis-data-provider = { workspace = true }

# Primitives
mp-block = { workspace = true }
mp-digest-log = { workspace = true }
mp-felt = { workspace = true }
mp-sequencer-address = { workspace = true, features = ["client"] }
mp-transactions = { workspace = true, features = ["scale-info"] }


# CLI-specific dependencies
try-runtime-cli = { optional = true, git = "https://github.com/paritytech/polkadot-sdk", branch = "release-polkadot-v1.3.0" }

parity-scale-codec = { workspace = true, features = ["derive"] }
reqwest = { workspace = true }
serde_json = { workspace = true }
url = { workspace = true }

# Hotstuff dependencies
hotstuff-consensus = { workspace = true }
hotstuff-primitives = { workspace = true }

[build-dependencies]
substrate-build-script-utils = { workspace = true }

[features]
default = []
# Dependencies that are only required if runtime benchmarking should be build.
runtime-benchmarks = [
  "madara-runtime/runtime-benchmarks",
  "frame-benchmarking/runtime-benchmarks",
  "frame-benchmarking-cli/runtime-benchmarks",
]
# Enable features that allow the runtime to be tried and debugged. Name might be subject to change
# in the near future.
try-runtime = ["madara-runtime/try-runtime", "try-runtime-cli/try-runtime"]
disable-transaction-fee = ["madara-runtime/disable-transaction-fee"]
# Load sharingan chain-specs during the compilation
# This is the way to run a sharingan chain
sharingan = []
<<<<<<< HEAD

with-hotstuff-runtime = []
=======
avail = ["mc-data-availability/avail"]
celestia = ["mc-data-availability/celestia"]
>>>>>>> fd064e1b
<|MERGE_RESOLUTION|>--- conflicted
+++ resolved
@@ -140,10 +140,7 @@
 # Load sharingan chain-specs during the compilation
 # This is the way to run a sharingan chain
 sharingan = []
-<<<<<<< HEAD
-
-with-hotstuff-runtime = []
-=======
 avail = ["mc-data-availability/avail"]
 celestia = ["mc-data-availability/celestia"]
->>>>>>> fd064e1b
+
+with-hotstuff-runtime = []