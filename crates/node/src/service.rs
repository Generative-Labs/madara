//! Service and ServiceFactory implementation. Specialized wrapper over substrate service.

use std::cell::RefCell;
use std::path::PathBuf;
use std::sync::Arc;
use std::time::Duration;

use futures::channel::mpsc;
use futures::future;
use futures::future::BoxFuture;
use futures::prelude::*;
<<<<<<< HEAD
#[cfg(feature = "with-hotstuff-runtime")]
use hotstuff_consensus::LinkHalf as HotstuffLinkHalf;
#[cfg(feature = "with-hotstuff-runtime")]
use madara_hotstuff_runtime::{self, opaque::Block, Hash, RuntimeApi, SealingMode, StarknetHasher, SLOT_DURATION};
#[cfg(not(feature = "with-hotstuff-runtime"))]
use madara_runtime::{self, opaque::Block, Hash, RuntimeApi, SealingMode, StarknetHasher, SLOT_DURATION};
use mc_block_proposer::ProposerFactory;
=======
use madara_runtime::opaque::Block;
use madara_runtime::{self, Hash, RuntimeApi, SealingMode, StarknetHasher};
>>>>>>> e9d77e31
use mc_commitment_state_diff::{log_commitment_state_diff, CommitmentStateDiffWorker};
use mc_data_availability::avail::config::AvailConfig;
use mc_data_availability::avail::AvailClient;
use mc_data_availability::celestia::config::CelestiaConfig;
use mc_data_availability::celestia::CelestiaClient;
use mc_data_availability::ethereum::config::EthereumConfig;
use mc_data_availability::ethereum::EthereumClient;
use mc_data_availability::{DaClient, DaLayer, DataAvailabilityWorker};
use mc_mapping_sync::MappingSyncWorker;
use mc_storage::overrides_handle;
use mp_sequencer_address::{
    InherentDataProvider as SeqAddrInherentDataProvider, DEFAULT_SEQUENCER_ADDRESS, SEQ_ADDR_STORAGE_KEY,
};
use prometheus_endpoint::Registry;
use sc_basic_authorship::ProposerFactory;
use sc_client_api::{Backend, BlockBackend, BlockchainEvents, HeaderBackend};
use sc_consensus::BasicQueue;
use sc_consensus_aura::{SlotProportion, StartAuraParams};
#[cfg(not(feature = "with-hotstuff-runtime"))]
use sc_consensus_grandpa::{LinkHalf as GrandpaLinkHalf, SharedVoterState};
pub use sc_executor::NativeElseWasmExecutor;
use sc_service::error::Error as ServiceError;
use sc_service::{new_db_backend, Configuration, TaskManager};
use sc_telemetry::{Telemetry, TelemetryHandle, TelemetryWorker};
use sc_transaction_pool::FullPool;
use sc_transaction_pool_api::OffchainTransactionPoolFactory;
use sp_api::offchain::OffchainStorage;
use sp_api::ConstructRuntimeApi;
use sp_consensus_aura::sr25519::AuthorityPair as AuraPair;
use sp_offchain::STORAGE_PREFIX;

use crate::genesis_block::MadaraGenesisBlockBuilder;
use crate::rpc::StarknetDeps;
use crate::starknet::{db_config_dir, MadaraBackend};
// Our native executor instance.
pub struct ExecutorDispatch;

#[cfg(feature = "with-hotstuff-runtime")]
impl sc_executor::NativeExecutionDispatch for ExecutorDispatch {
    /// Only enable the benchmarking host functions when we actually want to benchmark.
    #[cfg(feature = "runtime-benchmarks")]
    type ExtendHostFunctions = frame_benchmarking::benchmarking::HostFunctions;
    /// Otherwise we only use the default Substrate host functions.
    #[cfg(not(feature = "runtime-benchmarks"))]
    type ExtendHostFunctions = ();

    fn dispatch(method: &str, data: &[u8]) -> Option<Vec<u8>> {
        madara_hotstuff_runtime::api::dispatch(method, data)
    }

    fn native_version() -> sc_executor::NativeVersion {
        madara_hotstuff_runtime::native_version()
    }
}

#[cfg(not(feature = "with-hotstuff-runtime"))]
impl sc_executor::NativeExecutionDispatch for ExecutorDispatch {
    /// Only enable the benchmarking host functions when we actually want to benchmark.
    #[cfg(feature = "runtime-benchmarks")]
    type ExtendHostFunctions = frame_benchmarking::benchmarking::HostFunctions;
    /// Otherwise we only use the default Substrate host functions.
    #[cfg(not(feature = "runtime-benchmarks"))]
    type ExtendHostFunctions = ();

    fn dispatch(method: &str, data: &[u8]) -> Option<Vec<u8>> {
        madara_runtime::api::dispatch(method, data)
    }

    fn native_version() -> sc_executor::NativeVersion {
        madara_runtime::native_version()
    }
}

pub(crate) type FullClient = sc_service::TFullClient<Block, RuntimeApi, NativeElseWasmExecutor<ExecutorDispatch>>;
type FullBackend = sc_service::TFullBackend<Block>;
type FullSelectChain = sc_consensus::LongestChain<FullBackend, Block>;

type BasicImportQueue = sc_consensus::DefaultImportQueue<Block>;
type BoxBlockImport = sc_consensus::BoxBlockImport<Block>;

/// The minimum period of blocks on which justifications will be
/// imported and generated.
const GRANDPA_JUSTIFICATION_PERIOD: u32 = 512;

// Link half used in different consensus.
pub enum ConsensusLinkHalf {
    #[cfg(not(feature = "with-hotstuff-runtime"))]
    Link(GrandpaLinkHalf<Block, FullClient, FullSelectChain>),
    #[cfg(feature = "with-hotstuff-runtime")]
    Link(HotstuffLinkHalf<Block, FullClient, FullSelectChain>),

    None,
}

#[allow(clippy::type_complexity)]
pub fn new_partial<BIQ>(
    config: &Configuration,
    build_import_queue: BIQ,
    cache_more_things: bool,
) -> Result<
    sc_service::PartialComponents<
        FullClient,
        FullBackend,
        FullSelectChain,
<<<<<<< HEAD
        sc_consensus::DefaultImportQueue<Block, FullClient>,
        mc_transaction_pool::FullPool<Block, FullClient>,
        (BoxBlockImport<FullClient>, ConsensusLinkHalf, Option<Telemetry>, Arc<MadaraBackend>),
=======
        sc_consensus::DefaultImportQueue<Block>,
        sc_transaction_pool::FullPool<Block, FullClient>,
        (
            BoxBlockImport,
            sc_consensus_grandpa::LinkHalf<Block, FullClient, FullSelectChain>,
            Option<Telemetry>,
            Arc<MadaraBackend>,
        ),
>>>>>>> e9d77e31
    >,
    ServiceError,
>
where
    RuntimeApi: ConstructRuntimeApi<Block, FullClient>,
    RuntimeApi: Send + Sync + 'static,
    BIQ: FnOnce(
        Arc<FullClient>,
        &Configuration,
        &TaskManager,
        Option<TelemetryHandle>,
        Arc<FullBackend>,
        Arc<MadaraBackend>,
<<<<<<< HEAD
    )
        -> Result<(BasicImportQueue<FullClient>, BoxBlockImport<FullClient>, ConsensusLinkHalf), ServiceError>,
=======
    ) -> Result<(BasicImportQueue, BoxBlockImport), ServiceError>,
>>>>>>> e9d77e31
{
    let telemetry = config
        .telemetry_endpoints
        .clone()
        .filter(|x| !x.is_empty())
        .map(|endpoints| -> Result<_, sc_telemetry::Error> {
            let worker = TelemetryWorker::new(16)?;
            let telemetry = worker.handle().new_telemetry(endpoints);
            Ok((worker, telemetry))
        })
        .transpose()?;

    let executor = sc_service::new_native_or_wasm_executor(config);

    let backend = new_db_backend(config.db_config())?;

    let genesis_block_builder = MadaraGenesisBlockBuilder::<Block, _, _>::new(
        config.chain_spec.as_storage_builder(),
        true,
        backend.clone(),
        executor.clone(),
    )
    .unwrap();

    let (client, backend, keystore_container, task_manager) = sc_service::new_full_parts_with_genesis_builder::<
        Block,
        RuntimeApi,
        _,
        MadaraGenesisBlockBuilder<Block, FullBackend, NativeElseWasmExecutor<ExecutorDispatch>>,
    >(
        config,
        telemetry.as_ref().map(|(_, telemetry)| telemetry.handle()),
        executor,
        backend,
        genesis_block_builder,
    )?;

    let client = Arc::new(client);

    let telemetry = telemetry.map(|(worker, telemetry)| {
        task_manager.spawn_handle().spawn("telemetry", None, worker.run());
        telemetry
    });

    let select_chain = sc_consensus::LongestChain::new(backend.clone());

    let transaction_pool = sc_transaction_pool::BasicPool::new_full(
        config.transaction_pool.clone(),
        config.role.is_authority().into(),
        config.prometheus_registry(),
        task_manager.spawn_essential_handle(),
        client.clone(),
    );

<<<<<<< HEAD
=======
    let (grandpa_block_import, grandpa_link) = sc_consensus_grandpa::block_import(
        client.clone(),
        GRANDPA_JUSTIFICATION_PERIOD,
        &client as &Arc<_>,
        select_chain.clone(),
        telemetry.as_ref().map(|x| x.handle()),
    )?;

>>>>>>> e9d77e31
    let madara_backend = Arc::new(MadaraBackend::open(&config.database, &db_config_dir(config), cache_more_things)?);

    let (import_queue, block_import, link) = build_import_queue(
        client.clone(),
        config,
        &task_manager,
        telemetry.as_ref().map(|x| x.handle()),
        backend.clone(),
        madara_backend.clone(),
    )?;

    Ok(sc_service::PartialComponents {
        client,
        backend,
        task_manager,
        import_queue,
        keystore_container,
        select_chain,
        transaction_pool,
        other: (block_import, link, telemetry, madara_backend),
    })
}

/// Build the import queue for the template runtime (aura + hotstuff).
pub fn build_common_import_queue(
    client: Arc<FullClient>,
    config: &Configuration,
    task_manager: &TaskManager,
    telemetry: Option<TelemetryHandle>,
    #[allow(unused_variables)] backend: Arc<FullBackend>,
    _madara_backend: Arc<MadaraBackend>,
<<<<<<< HEAD
) -> Result<(BasicImportQueue<FullClient>, BoxBlockImport<FullClient>, ConsensusLinkHalf), ServiceError>
=======
) -> Result<(BasicImportQueue, BoxBlockImport), ServiceError>
>>>>>>> e9d77e31
where
    RuntimeApi: ConstructRuntimeApi<Block, FullClient>,
    RuntimeApi: Send + Sync + 'static,
{
    #[cfg(feature = "with-hotstuff-runtime")]
    let (block_import, link) = hotstuff_consensus::block_import(client.clone(), &client as &Arc<_>)?;

    #[cfg(not(feature = "with-hotstuff-runtime"))]
    let (block_import, link) = sc_consensus_grandpa::block_import(
        client.clone(),
        &client as &Arc<_>,
        sc_consensus::LongestChain::new(backend.clone()),
        telemetry.clone(),
    )?;

    let slot_duration: hotstuff_primitives::SlotDuration = sc_consensus_aura::slot_duration(&*client)?;

    let create_inherent_data_providers = move |_, ()| async move {
        let timestamp = sp_timestamp::InherentDataProvider::from_system_time();
        let slot = sp_consensus_aura::inherents::InherentDataProvider::from_timestamp_and_slot_duration(
            *timestamp,
            slot_duration,
        );
        Ok((slot, timestamp))
    };

    let import_queue =
        sc_consensus_aura::import_queue::<AuraPair, _, _, _, _, _>(sc_consensus_aura::ImportQueueParams {
            block_import: block_import.clone(),
            justification_import: Some(Box::new(block_import.clone())),
            client,
            create_inherent_data_providers,
            spawner: &task_manager.spawn_essential_handle(),
            registry: config.prometheus_registry(),
            check_for_equivocation: Default::default(),
            telemetry,
            compatibility_mode: sc_consensus_aura::CompatibilityMode::None,
        })
        .map_err::<ServiceError, _>(Into::into)?;

    Ok((import_queue, Box::new(block_import), ConsensusLinkHalf::Link(link)))
}

/// Build the import queue for the template runtime (manual seal).
pub fn build_manual_seal_import_queue(
    client: Arc<FullClient>,
    config: &Configuration,
    task_manager: &TaskManager,
    _telemetry: Option<TelemetryHandle>,
    _backend: Arc<FullBackend>,
    _madara_backend: Arc<MadaraBackend>,
<<<<<<< HEAD
) -> Result<(BasicImportQueue<FullClient>, BoxBlockImport<FullClient>, ConsensusLinkHalf), ServiceError>
=======
) -> Result<(BasicImportQueue, BoxBlockImport), ServiceError>
>>>>>>> e9d77e31
where
    RuntimeApi: ConstructRuntimeApi<Block, FullClient>,
    RuntimeApi: Send + Sync + 'static,
{
    Ok((
        sc_consensus_manual_seal::import_queue(
            Box::new(client.clone()),
            &task_manager.spawn_essential_handle(),
            config.prometheus_registry(),
        ),
        Box::new(client),
        ConsensusLinkHalf::None,
    ))
}

/// Builds a new service for a full client.
///
/// # Arguments
///
/// - `cache`: whether more information should be cached when storing the block in the database.
pub fn new_full(
    config: Configuration,
    sealing: SealingMode,
    da_layer: Option<(DaLayer, PathBuf)>,
    cache_more_things: bool,
) -> Result<TaskManager, ServiceError> {
    let build_import_queue =
        if sealing.is_default() { build_common_import_queue } else { build_manual_seal_import_queue };

    let sc_service::PartialComponents {
        client,
        backend,
        mut task_manager,
        import_queue,
        keystore_container,
        select_chain,
        transaction_pool,
        other: (block_import, link, mut telemetry, madara_backend),
    } = new_partial(&config, build_import_queue, cache_more_things)?;

    #[allow(unused_mut)]
    let mut net_config = sc_network::config::FullNetworkConfiguration::new(&config.network);

    #[cfg(not(feature = "with-hotstuff-runtime"))]
    let grandpa_protocol_name = sc_consensus_grandpa::protocol_standard_name(
        &client.block_hash(0).ok().flatten().expect("Genesis block exists; qed"),
        &config.chain_spec,
    );

    #[cfg(feature = "with-hotstuff-runtime")]
    let hotstuff_protocol_name = hotstuff_consensus::config::standard_name(
        &client.block_hash(0).ok().flatten().expect("Genesis block exists; qed"),
        &config.chain_spec,
    );

    let warp_sync_params = if sealing.is_default() {
        #[cfg(not(feature = "with-hotstuff-runtime"))]
        if let ConsensusLinkHalf::Link(link) = &link {
            net_config.add_notification_protocol(sc_consensus_grandpa::grandpa_peers_set_config(
                grandpa_protocol_name.clone(),
            ));

            let warp_sync = Arc::new(sc_consensus_grandpa::warp_proof::NetworkProvider::new(
                backend.clone(),
                link.shared_authority_set().clone(),
                Vec::default(),
            ));
            Some(sc_service::WarpSyncParams::WithProvider(warp_sync))
        } else {
            None
        }
        #[cfg(feature = "with-hotstuff-runtime")]
        None
    } else {
        None
    };

    let (network, system_rpc_tx, tx_handler_controller, network_starter, sync_service) =
        sc_service::build_network(sc_service::BuildNetworkParams {
            config: &config,
            net_config,
            client: client.clone(),
            transaction_pool: transaction_pool.clone(),
            spawn_handle: task_manager.spawn_handle(),
            import_queue,
            block_announce_validator_builder: None,
            warp_sync_params,
            block_relay: None,
        })?;

    if config.offchain_worker.enabled {
        task_manager.spawn_handle().spawn(
            "offchain-workers-runner",
            "offchain-worker",
            sc_offchain::OffchainWorkers::new(sc_offchain::OffchainWorkerOptions {
                runtime_api_provider: client.clone(),
                is_validator: config.role.is_authority(),
                keystore: Some(keystore_container.keystore()),
                offchain_db: backend.offchain_storage(),
                transaction_pool: Some(OffchainTransactionPoolFactory::new(transaction_pool.clone())),
                network_provider: network.clone(),
                enable_http_requests: true,
                custom_extensions: |_| vec![],
            })
            .run(client.clone(), task_manager.spawn_handle())
            .boxed(),
        );
    }

    let role = config.role.clone();
    let force_authoring = config.force_authoring;
    let backoff_authoring_blocks: Option<()> = None;
    #[cfg(not(feature = "with-hotstuff-runtime"))]
    let name = config.network.node_name.clone();
    let enable_grandpa = !config.disable_grandpa && sealing.is_default();
    let prometheus_registry = config.prometheus_registry().cloned();
    let starting_block = client.info().best_number;

    // Channel for the rpc handler to communicate with the authorship task.
    let (command_sink, commands_stream) = match sealing {
        SealingMode::Manual => {
            let (sender, receiver) = mpsc::channel(1000);
            (Some(sender), Some(receiver))
        }
        _ => (None, None),
    };

    let overrides = overrides_handle(client.clone());
    let starknet_rpc_params = StarknetDeps {
        client: client.clone(),
        madara_backend: madara_backend.clone(),
        overrides,
        sync_service: sync_service.clone(),
        starting_block,
    };

    let rpc_extensions_builder = {
        let client = client.clone();
        let pool = transaction_pool.clone();
        let graph = transaction_pool.pool().clone();

        Box::new(move |deny_unsafe, _| {
            let deps = crate::rpc::FullDeps {
                client: client.clone(),
                pool: pool.clone(),
                graph: graph.clone(),
                deny_unsafe,
                starknet: starknet_rpc_params.clone(),
                command_sink: command_sink.clone(),
            };
            crate::rpc::create_full(deps).map_err(Into::into)
        })
    };

    let _rpc_handlers = sc_service::spawn_tasks(sc_service::SpawnTasksParams {
        network: network.clone(),
        client: client.clone(),
        keystore: keystore_container.keystore(),
        task_manager: &mut task_manager,
        transaction_pool: transaction_pool.clone(),
        rpc_builder: rpc_extensions_builder,
        backend: backend.clone(),
        system_rpc_tx,
        tx_handler_controller,
        sync_service: sync_service.clone(),
        config,
        telemetry: telemetry.as_mut(),
    })?;

    task_manager.spawn_essential_handle().spawn(
        "mc-mapping-sync-worker",
        Some("madara"),
        MappingSyncWorker::<_, _, _, StarknetHasher>::new(
            client.import_notification_stream(),
            Duration::new(6, 0),
            client.clone(),
            backend.clone(),
            madara_backend.clone(),
            3,
            0,
        )
        .for_each(|()| future::ready(())),
    );

    let (commitment_state_diff_tx, commitment_state_diff_rx) = mpsc::channel(5);

    task_manager.spawn_essential_handle().spawn(
        "commitment-state-diff",
        Some("madara"),
        CommitmentStateDiffWorker::<_, _, StarknetHasher>::new(client.clone(), commitment_state_diff_tx)
            .for_each(|()| future::ready(())),
    );

    task_manager.spawn_essential_handle().spawn(
        "commitment-state-logger",
        Some("madara"),
        log_commitment_state_diff(commitment_state_diff_rx),
    );

    // initialize data availability worker
    if let Some((da_layer, da_path)) = da_layer {
        let da_client: Box<dyn DaClient + Send + Sync> = match da_layer {
            DaLayer::Celestia => {
                let celestia_conf = CelestiaConfig::try_from(&da_path)?;
                Box::new(CelestiaClient::try_from(celestia_conf).map_err(|e| ServiceError::Other(e.to_string()))?)
            }
            DaLayer::Ethereum => {
                let ethereum_conf = EthereumConfig::try_from(&da_path)?;
                Box::new(EthereumClient::try_from(ethereum_conf)?)
            }
            DaLayer::Avail => {
                let avail_conf = AvailConfig::try_from(&da_path)?;
                Box::new(AvailClient::try_from(avail_conf).map_err(|e| ServiceError::Other(e.to_string()))?)
            }
        };

        task_manager.spawn_essential_handle().spawn(
            "da-worker-prove",
            Some("madara"),
            DataAvailabilityWorker::prove_current_block(da_client.get_mode(), client.clone(), madara_backend.clone()),
        );
        task_manager.spawn_essential_handle().spawn(
            "da-worker-update",
            Some("madara"),
            DataAvailabilityWorker::update_state(da_client, client.clone(), madara_backend),
        );
    };

    if role.is_authority() {
        // manual-seal authorship
        if !sealing.is_default() {
            log::info!("{} sealing enabled.", sealing);

            run_manual_seal_authorship(
                sealing,
                client,
                transaction_pool,
                select_chain,
                block_import,
                &task_manager,
                prometheus_registry.as_ref(),
                commands_stream,
                telemetry,
            )?;

            network_starter.start_network();

            return Ok(task_manager);
        }

        let proposer_factory = ProposerFactory::new(
            task_manager.spawn_handle(),
            client.clone(),
            transaction_pool.clone(),
            prometheus_registry.as_ref(),
            telemetry.as_ref().map(|x| x.handle()),
        );

        let slot_duration = sc_consensus_aura::slot_duration(&*client)?;

        let aura = sc_consensus_aura::start_aura::<AuraPair, _, _, _, _, _, _, _, _, _, _>(StartAuraParams {
            slot_duration,
            client,
            select_chain,
            block_import,
            proposer_factory,
            create_inherent_data_providers: move |_, ()| {
                let offchain_storage = backend.offchain_storage();
                async move {
                    let timestamp = sp_timestamp::InherentDataProvider::from_system_time();

                    let slot = sp_consensus_aura::inherents::InherentDataProvider::from_timestamp_and_slot_duration(
                        *timestamp,
                        slot_duration,
                    );

                    let ocw_storage = offchain_storage.clone();
                    let prefix = &STORAGE_PREFIX;
                    let key = SEQ_ADDR_STORAGE_KEY;

                    let sequencer_address = if let Some(storage) = ocw_storage {
                        SeqAddrInherentDataProvider::try_from(
                            storage.get(prefix, key).unwrap_or(DEFAULT_SEQUENCER_ADDRESS.to_vec()),
                        )
                        .unwrap_or_default()
                    } else {
                        SeqAddrInherentDataProvider::default()
                    };

                    Ok((slot, timestamp, sequencer_address))
                }
            },
            force_authoring,
            backoff_authoring_blocks,
            keystore: keystore_container.keystore(),
            sync_oracle: sync_service.clone(),
            justification_sync_link: sync_service.clone(),
            block_proposal_slot_portion: SlotProportion::new(2f32 / 3f32),
            max_block_proposal_slot_portion: None,
            telemetry: telemetry.as_ref().map(|x| x.handle()),
            compatibility_mode: Default::default(),
        })?;

        // the AURA authoring task is considered essential, i.e. if it
        // fails we take down the service with it.
        task_manager.spawn_essential_handle().spawn_blocking("aura", Some("block-authoring"), aura);
    }

    if enable_grandpa {
<<<<<<< HEAD
        #[cfg(not(feature = "with-hotstuff-runtime"))]
        {
            // if the node isn't actively participating in consensus then it doesn't
            // need a keystore, regardless of which protocol we use below.
            let keystore = if role.is_authority() { Some(keystore_container.keystore()) } else { None };

            let grandpa_config = sc_consensus_grandpa::Config {
                // FIXME #1578 make this available through chainspec
                gossip_duration: Duration::from_millis(333),
                justification_period: 512,
                name: Some(name),
                observer_enabled: false,
                keystore,
                local_role: role,
                telemetry: telemetry.as_ref().map(|x| x.handle()),
                protocol_name: grandpa_protocol_name,
            };
=======
        // if the node isn't actively participating in consensus then it doesn't
        // need a keystore, regardless of which protocol we use below.
        let keystore = if role.is_authority() { Some(keystore_container.keystore()) } else { None };

        let grandpa_config = sc_consensus_grandpa::Config {
            // FIXME #1578 make this available through chainspec
            gossip_duration: Duration::from_millis(333),
            justification_generation_period: GRANDPA_JUSTIFICATION_PERIOD,
            name: Some(name),
            observer_enabled: false,
            keystore,
            local_role: role,
            telemetry: telemetry.as_ref().map(|x| x.handle()),
            protocol_name: grandpa_protocol_name,
        };

        // start the full GRANDPA voter
        // NOTE: non-authorities could run the GRANDPA observer protocol, but at
        // this point the full voter should provide better guarantees of block
        // and vote data availability than the observer. The observer has not
        // been tested extensively yet and having most nodes in a network run it
        // could lead to finality stalls.
        let grandpa_config = sc_consensus_grandpa::GrandpaParams {
            config: grandpa_config,
            link: grandpa_link,
            network,
            sync: Arc::new(sync_service),
            voting_rule: sc_consensus_grandpa::VotingRulesBuilder::default().build(),
            prometheus_registry,
            shared_voter_state: SharedVoterState::empty(),
            telemetry: telemetry.as_ref().map(|x| x.handle()),
            offchain_tx_pool_factory: OffchainTransactionPoolFactory::new(transaction_pool.clone()),
        };
>>>>>>> e9d77e31

            if let ConsensusLinkHalf::Link(link) = link {
                // start the full GRANDPA voter
                // NOTE: non-authorities could run the GRANDPA observer protocol, but at
                // this point the full voter should provide better guarantees of block
                // and vote data availability than the observer. The observer has not
                // been tested extensively yet and having most nodes in a network run it
                // could lead to finality stalls.
                let grandpa_config = sc_consensus_grandpa::GrandpaParams {
                    config: grandpa_config,
                    link,
                    network,
                    sync: Arc::new(sync_service),
                    voting_rule: sc_consensus_grandpa::VotingRulesBuilder::default().build(),
                    prometheus_registry,
                    shared_voter_state: SharedVoterState::empty(),
                    telemetry: telemetry.as_ref().map(|x| x.handle()),
                };

                // the GRANDPA voter task is considered infallible, i.e.
                // if it fails we take down the service with it.
                task_manager.spawn_essential_handle().spawn_blocking(
                    "grandpa-voter",
                    None,
                    sc_consensus_grandpa::run_grandpa_voter(grandpa_config)?,
                );
            }
        }
        #[cfg(feature = "with-hotstuff-runtime")]
        {
            if let ConsensusLinkHalf::Link(link) = link {
                let (voter, hotstuff_network) = hotstuff_consensus::consensus::start_hotstuff(
                    network,
                    link,
                    Arc::new(sync_service),
                    hotstuff_protocol_name,
                    keystore_container.keystore(),
                )?;

                task_manager.spawn_essential_handle().spawn_blocking("hotstuff block voter", None, voter);
                task_manager.spawn_essential_handle().spawn_blocking("hotstuff network", None, hotstuff_network);
            }
        }
    }

    network_starter.start_network();
    Ok(task_manager)
}

#[allow(clippy::too_many_arguments)]
fn run_manual_seal_authorship(
    sealing: SealingMode,
    client: Arc<FullClient>,
    transaction_pool: Arc<FullPool<Block, FullClient>>,
    select_chain: FullSelectChain,
    block_import: BoxBlockImport,
    task_manager: &TaskManager,
    prometheus_registry: Option<&Registry>,
    commands_stream: Option<mpsc::Receiver<sc_consensus_manual_seal::rpc::EngineCommand<Hash>>>,
    telemetry: Option<Telemetry>,
) -> Result<(), ServiceError>
where
    RuntimeApi: ConstructRuntimeApi<Block, FullClient>,
    RuntimeApi: Send + Sync + 'static,
{
    let proposer_factory = ProposerFactory::new(
        task_manager.spawn_handle(),
        client.clone(),
        transaction_pool.clone(),
        prometheus_registry,
        telemetry.as_ref().map(|x| x.handle()),
    );

    thread_local!(static TIMESTAMP: RefCell<u64> = RefCell::new(0));

    /// Provide a mock duration starting at 0 in millisecond for timestamp inherent.
    /// Each call will increment timestamp by slot_duration making Aura think time has passed.
    struct MockTimestampInherentDataProvider;

    #[async_trait::async_trait]
    impl sp_inherents::InherentDataProvider for MockTimestampInherentDataProvider {
        async fn provide_inherent_data(
            &self,
            inherent_data: &mut sp_inherents::InherentData,
        ) -> Result<(), sp_inherents::Error> {
            TIMESTAMP.with(|x| {
                *x.borrow_mut() += SLOT_DURATION;
                inherent_data.put_data(sp_timestamp::INHERENT_IDENTIFIER, &*x.borrow())
            })
        }

        async fn try_handle_error(
            &self,
            _identifier: &sp_inherents::InherentIdentifier,
            _error: &[u8],
        ) -> Option<Result<(), sp_inherents::Error>> {
            // The pallet never reports error.
            None
        }
    }

    let create_inherent_data_providers = move |_, ()| async move {
        let timestamp = MockTimestampInherentDataProvider;
        Ok(timestamp)
    };

    let manual_seal: BoxFuture<_> = match sealing {
        SealingMode::Manual => {
            Box::pin(sc_consensus_manual_seal::run_manual_seal(sc_consensus_manual_seal::ManualSealParams {
                block_import,
                env: proposer_factory,
                client,
                pool: transaction_pool,
                commands_stream: commands_stream.expect("Manual sealing requires a channel from RPC."),
                select_chain,
                consensus_data_provider: None,
                create_inherent_data_providers,
            }))
        }
        SealingMode::Instant { finalize } => {
            let instant_seal_params = sc_consensus_manual_seal::InstantSealParams {
                block_import,
                env: proposer_factory,
                client,
                pool: transaction_pool,
                select_chain,
                consensus_data_provider: None,
                create_inherent_data_providers,
            };
            if finalize {
                Box::pin(sc_consensus_manual_seal::run_instant_seal_and_finalize(instant_seal_params))
            } else {
                Box::pin(sc_consensus_manual_seal::run_instant_seal(instant_seal_params))
            }
        }
        _ => unreachable!("Other sealing modes are not expected in manual-seal."),
    };

    // we spawn the future on a background thread managed by service.
    task_manager.spawn_essential_handle().spawn_blocking("manual-seal", None, manual_seal);
    Ok(())
}

type ChainOpsResult =
    Result<(Arc<FullClient>, Arc<FullBackend>, BasicQueue<Block>, TaskManager, Arc<MadaraBackend>), ServiceError>;

pub fn new_chain_ops(config: &mut Configuration, cache_more_things: bool) -> ChainOpsResult {
    config.keystore = sc_service::config::KeystoreConfig::InMemory;
    let sc_service::PartialComponents { client, backend, import_queue, task_manager, other, .. } =
        new_partial::<_>(config, build_common_import_queue, cache_more_things)?;
    Ok((client, backend, import_queue, task_manager, other.3))
}<|MERGE_RESOLUTION|>--- conflicted
+++ resolved
@@ -9,7 +9,6 @@
 use futures::future;
 use futures::future::BoxFuture;
 use futures::prelude::*;
-<<<<<<< HEAD
 #[cfg(feature = "with-hotstuff-runtime")]
 use hotstuff_consensus::LinkHalf as HotstuffLinkHalf;
 #[cfg(feature = "with-hotstuff-runtime")]
@@ -17,10 +16,6 @@
 #[cfg(not(feature = "with-hotstuff-runtime"))]
 use madara_runtime::{self, opaque::Block, Hash, RuntimeApi, SealingMode, StarknetHasher, SLOT_DURATION};
 use mc_block_proposer::ProposerFactory;
-=======
-use madara_runtime::opaque::Block;
-use madara_runtime::{self, Hash, RuntimeApi, SealingMode, StarknetHasher};
->>>>>>> e9d77e31
 use mc_commitment_state_diff::{log_commitment_state_diff, CommitmentStateDiffWorker};
 use mc_data_availability::avail::config::AvailConfig;
 use mc_data_availability::avail::AvailClient;
@@ -125,20 +120,14 @@
         FullClient,
         FullBackend,
         FullSelectChain,
-<<<<<<< HEAD
         sc_consensus::DefaultImportQueue<Block, FullClient>,
-        mc_transaction_pool::FullPool<Block, FullClient>,
-        (BoxBlockImport<FullClient>, ConsensusLinkHalf, Option<Telemetry>, Arc<MadaraBackend>),
-=======
-        sc_consensus::DefaultImportQueue<Block>,
         sc_transaction_pool::FullPool<Block, FullClient>,
         (
-            BoxBlockImport,
-            sc_consensus_grandpa::LinkHalf<Block, FullClient, FullSelectChain>,
+            BoxBlockImport<FullClient>,
+            ConsensusLinkHalf,
             Option<Telemetry>,
             Arc<MadaraBackend>,
         ),
->>>>>>> e9d77e31
     >,
     ServiceError,
 >
@@ -152,12 +141,7 @@
         Option<TelemetryHandle>,
         Arc<FullBackend>,
         Arc<MadaraBackend>,
-<<<<<<< HEAD
-    )
-        -> Result<(BasicImportQueue<FullClient>, BoxBlockImport<FullClient>, ConsensusLinkHalf), ServiceError>,
-=======
-    ) -> Result<(BasicImportQueue, BoxBlockImport), ServiceError>,
->>>>>>> e9d77e31
+    ) -> Result<(BasicImportQueue, BoxBlockImport, ConsensusLinkHalf), ServiceError>,,
 {
     let telemetry = config
         .telemetry_endpoints
@@ -212,17 +196,6 @@
         client.clone(),
     );
 
-<<<<<<< HEAD
-=======
-    let (grandpa_block_import, grandpa_link) = sc_consensus_grandpa::block_import(
-        client.clone(),
-        GRANDPA_JUSTIFICATION_PERIOD,
-        &client as &Arc<_>,
-        select_chain.clone(),
-        telemetry.as_ref().map(|x| x.handle()),
-    )?;
-
->>>>>>> e9d77e31
     let madara_backend = Arc::new(MadaraBackend::open(&config.database, &db_config_dir(config), cache_more_things)?);
 
     let (import_queue, block_import, link) = build_import_queue(
@@ -254,11 +227,7 @@
     telemetry: Option<TelemetryHandle>,
     #[allow(unused_variables)] backend: Arc<FullBackend>,
     _madara_backend: Arc<MadaraBackend>,
-<<<<<<< HEAD
-) -> Result<(BasicImportQueue<FullClient>, BoxBlockImport<FullClient>, ConsensusLinkHalf), ServiceError>
-=======
-) -> Result<(BasicImportQueue, BoxBlockImport), ServiceError>
->>>>>>> e9d77e31
+) -> -> Result<(BasicImportQueue, BoxBlockImport, ConsensusLinkHalf), ServiceError>
 where
     RuntimeApi: ConstructRuntimeApi<Block, FullClient>,
     RuntimeApi: Send + Sync + 'static,
@@ -310,11 +279,7 @@
     _telemetry: Option<TelemetryHandle>,
     _backend: Arc<FullBackend>,
     _madara_backend: Arc<MadaraBackend>,
-<<<<<<< HEAD
-) -> Result<(BasicImportQueue<FullClient>, BoxBlockImport<FullClient>, ConsensusLinkHalf), ServiceError>
-=======
-) -> Result<(BasicImportQueue, BoxBlockImport), ServiceError>
->>>>>>> e9d77e31
+) -> Result<(BasicImportQueue, BoxBlockImport, ConsensusLinkHalf), ServiceError>
 where
     RuntimeApi: ConstructRuntimeApi<Block, FullClient>,
     RuntimeApi: Send + Sync + 'static,
@@ -624,28 +589,11 @@
     }
 
     if enable_grandpa {
-<<<<<<< HEAD
         #[cfg(not(feature = "with-hotstuff-runtime"))]
         {
             // if the node isn't actively participating in consensus then it doesn't
             // need a keystore, regardless of which protocol we use below.
             let keystore = if role.is_authority() { Some(keystore_container.keystore()) } else { None };
-
-            let grandpa_config = sc_consensus_grandpa::Config {
-                // FIXME #1578 make this available through chainspec
-                gossip_duration: Duration::from_millis(333),
-                justification_period: 512,
-                name: Some(name),
-                observer_enabled: false,
-                keystore,
-                local_role: role,
-                telemetry: telemetry.as_ref().map(|x| x.handle()),
-                protocol_name: grandpa_protocol_name,
-            };
-=======
-        // if the node isn't actively participating in consensus then it doesn't
-        // need a keystore, regardless of which protocol we use below.
-        let keystore = if role.is_authority() { Some(keystore_container.keystore()) } else { None };
 
         let grandpa_config = sc_consensus_grandpa::Config {
             // FIXME #1578 make this available through chainspec
@@ -676,25 +624,6 @@
             telemetry: telemetry.as_ref().map(|x| x.handle()),
             offchain_tx_pool_factory: OffchainTransactionPoolFactory::new(transaction_pool.clone()),
         };
->>>>>>> e9d77e31
-
-            if let ConsensusLinkHalf::Link(link) = link {
-                // start the full GRANDPA voter
-                // NOTE: non-authorities could run the GRANDPA observer protocol, but at
-                // this point the full voter should provide better guarantees of block
-                // and vote data availability than the observer. The observer has not
-                // been tested extensively yet and having most nodes in a network run it
-                // could lead to finality stalls.
-                let grandpa_config = sc_consensus_grandpa::GrandpaParams {
-                    config: grandpa_config,
-                    link,
-                    network,
-                    sync: Arc::new(sync_service),
-                    voting_rule: sc_consensus_grandpa::VotingRulesBuilder::default().build(),
-                    prometheus_registry,
-                    shared_voter_state: SharedVoterState::empty(),
-                    telemetry: telemetry.as_ref().map(|x| x.handle()),
-                };
 
                 // the GRANDPA voter task is considered infallible, i.e.
                 // if it fails we take down the service with it.
