[workspace]
resolver = "2"
members = [
  "crates/node",
  "crates/runtime",
  "crates/pallets/starknet/runtime_api/",
  "crates/pallets/starknet",
  "crates/primitives/digest-log",
  "crates/primitives/transactions",
  "crates/primitives/felt",
  "crates/primitives/hashers",
  "crates/primitives/fee",
  "crates/primitives/state",
  "crates/primitives/block",
  "crates/primitives/sequencer-address",
  "crates/primitives/storage",
  "crates/primitives/commitments",
  "crates/primitives/chain-id",
  "crates/client/db",
  "crates/client/rpc-core",
  "crates/client/rpc",
  "crates/client/mapping-sync",
  "crates/client/storage",
  "crates/client/commitment-state-diff",
  "crates/client/state-sync",
  "starknet-rpc-test",
]
# All previous except for `starknet-rpc-test`
# We don't want `cargo test` to trigger its tests
default-members = [
  "crates/node",
  "crates/runtime",
  "crates/pallets/starknet/runtime_api/",
  "crates/pallets/starknet",
  "crates/primitives/digest-log",
  "crates/primitives/transactions",
  "crates/primitives/felt",
  "crates/primitives/hashers",
  "crates/primitives/fee",
  "crates/primitives/state",
  "crates/primitives/block",
  "crates/primitives/sequencer-address",
  "crates/primitives/storage",
  "crates/primitives/commitments",
  "crates/primitives/chain-id",
  "crates/client/db",
  "crates/client/rpc-core",
  "crates/client/rpc",
  "crates/client/mapping-sync",
  "crates/client/storage",
  "crates/client/commitment-state-diff",
]

[profile.release]
panic = "unwind"

[profile.production]
inherits = "release"
codegen-units = 1    # Setting this to 1 allows for more optimizations at the cost of slower compile time
lto = true           # Enables Link Time Optimization, enabling more aggressive optimizations across the entire codebase
opt-level = 3        # Optimize for speed regardless of binary size or compile time
rpath = false        # Disables adding rpath to the binary

[profile.dev]
incremental = true

[workspace.package]
authors = ["Abdelhamid Bakhta <@abdelhamidbakhta>"]
edition = "2021"
repository = "https://github.com/keep-starknet-strange/madara/"
version = "0.5.0"

[workspace.dependencies]
# Substrate frame dependencies
frame-executive = { git = "https://github.com/paritytech/polkadot-sdk", branch = "release-polkadot-v1.3.0", default-features = false }
frame-support = { git = "https://github.com/paritytech/polkadot-sdk", branch = "release-polkadot-v1.3.0", default-features = false }
frame-benchmarking = { git = "https://github.com/paritytech/polkadot-sdk", branch = "release-polkadot-v1.3.0", default-features = false }
frame-benchmarking-cli = { git = "https://github.com/paritytech/polkadot-sdk", branch = "release-polkadot-v1.3.0", default-features = false }
frame-system = { git = "https://github.com/paritytech/polkadot-sdk", branch = "release-polkadot-v1.3.0", default-features = false }
frame-system-benchmarking = { git = "https://github.com/paritytech/polkadot-sdk", branch = "release-polkadot-v1.3.0", default-features = false }
frame-system-rpc-runtime-api = { git = "https://github.com/paritytech/polkadot-sdk", branch = "release-polkadot-v1.3.0", default-features = false }
frame-try-runtime = { git = "https://github.com/paritytech/polkadot-sdk", branch = "release-polkadot-v1.3.0", default-features = false }
substrate-frame-rpc-system = { git = "https://github.com/paritytech/polkadot-sdk", branch = "release-polkadot-v1.3.0", default-features = false }

# Substrate primitives dependencies
sp-core = { git = "https://github.com/paritytech/polkadot-sdk", branch = "release-polkadot-v1.3.0", default-features = false }
sp-std = { git = "https://github.com/paritytech/polkadot-sdk", branch = "release-polkadot-v1.3.0", default-features = false }
sp-io = { git = "https://github.com/paritytech/polkadot-sdk", branch = "release-polkadot-v1.3.0", default-features = false }
sp-runtime = { git = "https://github.com/paritytech/polkadot-sdk", branch = "release-polkadot-v1.3.0", default-features = false }
sp-consensus-aura = { git = "http://github.com/paritytech/polkadot-sdk", branch = "release-polkadot-v1.3.0", default-features = false }
sp-consensus = { git = "https://github.com/paritytech/polkadot-sdk", branch = "release-polkadot-v1.3.0", default-features = false }
sp-consensus-grandpa = { git = "https://github.com/paritytech/polkadot-sdk", branch = "release-polkadot-v1.3.0", default-features = false }
sp-timestamp = { git = "https://github.com/paritytech/polkadot-sdk", branch = "release-polkadot-v1.3.0", default-features = false }
sp-inherents = { git = "https://github.com/paritytech/polkadot-sdk", branch = "release-polkadot-v1.3.0", default-features = false }
sp-keyring = { git = "https://github.com/paritytech/polkadot-sdk", branch = "release-polkadot-v1.3.0", default-features = false }
sp-api = { git = "https://github.com/paritytech/polkadot-sdk", branch = "release-polkadot-v1.3.0", default-features = false }
sp-blockchain = { git = "https://github.com/paritytech/polkadot-sdk", branch = "release-polkadot-v1.3.0", default-features = false }
sp-block-builder = { git = "https://github.com/paritytech/polkadot-sdk", branch = "release-polkadot-v1.3.0", default-features = false }
sp-offchain = { git = "https://github.com/paritytech/polkadot-sdk", branch = "release-polkadot-v1.3.0", default-features = false }
sp-session = { git = "https://github.com/paritytech/polkadot-sdk", branch = "release-polkadot-v1.3.0", default-features = false }
sp-transaction-pool = { git = "https://github.com/paritytech/polkadot-sdk", branch = "release-polkadot-v1.3.0", default-features = false }
sp-version = { git = "https://github.com/paritytech/polkadot-sdk", branch = "release-polkadot-v1.3.0", default-features = false }
sp-database = { git = "https://github.com/paritytech/polkadot-sdk", branch = "release-polkadot-v1.3.0", default-features = false }
sp-arithmetic = { git = "https://github.com/paritytech/polkadot-sdk", branch = "release-polkadot-v1.3.0", default-features = false }
sp-storage = { git = "https://github.com/paritytech/polkadot-sdk", branch = "release-polkadot-v1.3.0", default-features = false }
sp-state-machine = { git = "https://github.com/paritytech/polkadot-sdk", branch = "release-polkadot-v1.3.0", default-features = false }
sp-statement-store = { git = "https://github.com/paritytech/polkadot-sdk", branch = "release-polkadot-v1.3.0", default-features = false }
sp-trie = { version = "22.0.0", git = "https://github.com/paritytech/polkadot-sdk", branch = "release-polkadot-v1.3.0", default-features = false }
sp-tracing = { git = "https://github.com/paritytech/polkadot-sdk", branch = "release-polkadot-v1.3.0" }

# Substrate client dependencies
sc-client-db = { git = "https://github.com/paritytech/polkadot-sdk", branch = "release-polkadot-v1.3.0", features = [
  "rocksdb",
] }
sc-network = { git = "https://github.com/paritytech/polkadot-sdk", branch = "release-polkadot-v1.3.0" }
sc-network-common = { git = "https://github.com/paritytech/polkadot-sdk", branch = "release-polkadot-v1.3.0" }
sc-network-sync = { git = "https://github.com/paritytech/polkadot-sdk", branch = "release-polkadot-v1.3.0" }
sc-consensus = { git = "https://github.com/paritytech/polkadot-sdk", branch = "release-polkadot-v1.3.0" }
# For integration tests in order to create blocks on demand
<<<<<<< HEAD
sc-consensus-manual-seal = { git = "https://github.com/paritytech/substrate", branch = "polkadot-v0.9.43", default-features = false }
sc-consensus-grandpa = { git = "https://github.com/paritytech/substrate", branch = "polkadot-v0.9.43" }
sc-rpc = { git = "https://github.com/paritytech/substrate", branch = "polkadot-v0.9.43" }
sc-rpc-api = { git = "https://github.com/paritytech/substrate", branch = "polkadot-v0.9.43" }
sc-basic-authorship = { git = "https://github.com/paritytech/substrate", branch = "polkadot-v0.9.43" }
sc-client-api = { git = "https://github.com/paritytech/substrate", branch = "polkadot-v0.9.43" }
sc-cli = { git = "https://github.com/paritytech/substrate", branch = "polkadot-v0.9.43" }
sc-executor = { git = "https://github.com/paritytech/substrate", branch = "polkadot-v0.9.43" }
sc-service = { git = "https://github.com/paritytech/substrate", branch = "polkadot-v0.9.43" }
sc-telemetry = { git = "https://github.com/paritytech/substrate", branch = "polkadot-v0.9.43" }
sc-keystore = { git = "https://github.com/paritytech/substrate", branch = "polkadot-v0.9.43" }
sc-transaction-pool = { git = "https://github.com/paritytech/substrate", branch = "polkadot-v0.9.43" }
sc-transaction-pool-api = { git = "https://github.com/paritytech/substrate", branch = "polkadot-v0.9.43" }
sc-consensus-aura = { git = "https://github.com/paritytech/substrate", branch = "polkadot-v0.9.43" }
sc-block-builder = { git = "https://github.com/paritytech/substrate", branch = "polkadot-v0.9.43" }
sc-proposer-metrics = { git = "https://github.com/paritytech/substrate", branch = "polkadot-v0.9.43" }
sc-utils = { git = "https://github.com/paritytech/substrate", branch = "polkadot-v0.9.43" }
substrate-test-runtime-client = { git = "https://github.com/paritytech/substrate", branch = "polkadot-v0.9.43" }
substrate-test-client = { git = "https://github.com/paritytech/substrate", branch = "polkadot-v0.9.43" }
=======
sc-consensus-manual-seal = { git = "https://github.com/paritytech/polkadot-sdk", branch = "release-polkadot-v1.3.0", default-features = false }
sc-consensus-grandpa = { git = "https://github.com/paritytech/polkadot-sdk", branch = "release-polkadot-v1.3.0" }
sc-rpc = { git = "https://github.com/paritytech/polkadot-sdk", branch = "release-polkadot-v1.3.0" }
sc-rpc-api = { git = "https://github.com/paritytech/polkadot-sdk", branch = "release-polkadot-v1.3.0" }
sc-basic-authorship = { git = "https://github.com/paritytech/polkadot-sdk", branch = "release-polkadot-v1.3.0" }
sc-client-api = { git = "https://github.com/paritytech/polkadot-sdk", branch = "release-polkadot-v1.3.0" }
sc-cli = { git = "https://github.com/paritytech/polkadot-sdk", branch = "release-polkadot-v1.3.0" }
sc-executor = { git = "https://github.com/paritytech/polkadot-sdk", branch = "release-polkadot-v1.3.0" }
sc-service = { git = "https://github.com/paritytech/polkadot-sdk", branch = "release-polkadot-v1.3.0" }
sc-telemetry = { git = "https://github.com/paritytech/polkadot-sdk", branch = "release-polkadot-v1.3.0" }
sc-keystore = { git = "https://github.com/paritytech/polkadot-sdk", branch = "release-polkadot-v1.3.0" }
sc-transaction-pool = { git = "https://github.com/paritytech/polkadot-sdk", branch = "release-polkadot-v1.3.0" }
sc-transaction-pool-api = { git = "https://github.com/paritytech/polkadot-sdk", branch = "release-polkadot-v1.3.0" }
sc-offchain = { git = "https://github.com/paritytech/polkadot-sdk", branch = "release-polkadot-v1.3.0" }
sc-consensus-aura = { git = "https://github.com/paritytech/polkadot-sdk", branch = "release-polkadot-v1.3.0" }
sc-block-builder = { git = "https://github.com/paritytech/polkadot-sdk", branch = "release-polkadot-v1.3.0" }
sc-proposer-metrics = { git = "https://github.com/paritytech/polkadot-sdk", branch = "release-polkadot-v1.3.0" }
sc-utils = { git = "https://github.com/paritytech/polkadot-sdk", branch = "release-polkadot-v1.3.0" }
substrate-test-runtime-client = { git = "https://github.com/paritytech/polkadot-sdk", branch = "release-polkadot-v1.3.0" }

>>>>>>> e9d77e31

# Substrate build & tools dependencies
substrate-build-script-utils = { git = "https://github.com/paritytech/polkadot-sdk", branch = "release-polkadot-v1.3.0" }
substrate-wasm-builder = { git = "https://github.com/paritytech/polkadot-sdk", branch = "release-polkadot-v1.3.0" }
prometheus-endpoint = { package = "substrate-prometheus-endpoint", version = "0.10.0-dev", git = "https://github.com/paritytech/polkadot-sdk", branch = "release-polkadot-v1.3.0" }

# Substrate Frame pallet
pallet-aura = { default-features = false, git = "https://github.com/paritytech/polkadot-sdk", branch = "release-polkadot-v1.3.0" }
pallet-grandpa = { default-features = false, git = "https://github.com/paritytech/polkadot-sdk", branch = "release-polkadot-v1.3.0" }
pallet-timestamp = { default-features = false, git = "https://github.com/paritytech/polkadot-sdk", branch = "release-polkadot-v1.3.0" }

# Madara pallets
pallet-starknet = { path = "crates/pallets/starknet", default-features = false }
pallet-starknet-runtime-api = { path = "crates/pallets/starknet/runtime_api", default-features = false }
# Madara primtitives
mp-digest-log = { path = "crates/primitives/digest-log", default-features = false }
mp-block = { path = "crates/primitives/block", default-features = false }
mp-fee = { path = "crates/primitives/fee", default-features = false }
mp-felt = { path = "crates/primitives/felt", default-features = false }
mp-hashers = { path = "crates/primitives/hashers", default-features = false }
mp-sequencer-address = { path = "crates/primitives/sequencer-address", default-features = false }
mp-state = { path = "crates/primitives/state", default-features = false }
mp-storage = { path = "crates/primitives/storage", default-features = false }
mp-transactions = { path = "crates/primitives/transactions", default-features = false }
mp-commitments = { path = "crates/primitives/commitments", default-features = false }
mp-chain-id = { path = "crates/primitives/chain-id", default-features = false }

# Madara client
mc-mapping-sync = { path = "crates/client/mapping-sync" }
mc-db = { path = "crates/client/db" }
mc-storage = { path = "crates/client/storage" }
mc-rpc = { path = "crates/client/rpc" }
mc-rpc-core = { path = "crates/client/rpc-core" }
mc-data-availability = { path = "crates/client/data-availability" }
mc-commitment-state-diff = { path = "crates/client/commitment-state-diff" }
mc-state-sync = { path = "crates/client/state-sync" }

# Madara runtime
madara-runtime = { path = "crates/runtime" }

# Starknet dependencies
# Cairo Virtual Machine
cairo-vm = { git = "https://github.com/keep-starknet-strange/cairo-rs", branch = "no_std-support-21eff70", default-features = false, features = [
  "cairo-1-hints",
  "parity-scale-codec",
] }
starknet-crypto = { git = "https://github.com/xJonathanLEI/starknet-rs.git", rev = "a35ce22", default-features = false }
starknet-core = { git = "https://github.com/xJonathanLEI/starknet-rs.git", rev = "a35ce22", default-features = false }
starknet-providers = { git = "https://github.com/xJonathanLEI/starknet-rs.git", rev = "a35ce22", default-features = false }
starknet-ff = { git = "https://github.com/xJonathanLEI/starknet-rs.git", rev = "a35ce22", default-features = false }
starknet-signers = { git = "https://github.com/xJonathanLEI/starknet-rs.git", rev = "a35ce22", default-features = false }
starknet-accounts = { git = "https://github.com/xJonathanLEI/starknet-rs.git", rev = "a35ce22", default-features = false }
starknet-contract = { git = "https://github.com/xJonathanLEI/starknet-rs.git", rev = "a35ce22", default-features = false }

blockifier = { git = "https://github.com/keep-starknet-strange/blockifier", branch = "no_std-support-7578442", default-features = false, features = [
  "parity-scale-codec",
] }
starknet_api = { git = "https://github.com/keep-starknet-strange/starknet-api", branch = "no_std-support-dc83f05", features = [
  "testing",
  "parity-scale-codec",
], default-features = false }

# Cairo lang
cairo-lang-starknet = { git = "https://github.com/keep-starknet-strange/cairo.git", branch = "no_std-support-8bbf530" }
cairo-lang-casm-contract-class = { git = "https://github.com/keep-starknet-strange/cairo.git", branch = "no_std-support-8bbf530", default-features = false }
cairo-lang-casm = { git = "https://github.com/keep-starknet-strange/cairo.git", branch = "no_std-support-8bbf530", default-features = false }
cairo-lang-utils = { git = "https://github.com/keep-starknet-strange/cairo.git", branch = "no_std-support-8bbf530", default-features = false }

# Other third party dependencies
anyhow = "1.0.75"
flate2 = "1.0.28"
scale-codec = { package = "parity-scale-codec", version = "3.2.2", default-features = false }
parity-scale-codec = { version = "3.2.2", default-features = false }
scale-info = { version = "2.10.0", default-features = false }
lazy_static = { version = "1.4.0", default-features = false }
log = { version = "0.4.20", default-features = false }
hex = { version = "0.4.3", default-features = false }
safe-mix = { version = "1.0", default-features = false }
jsonrpsee = { version = "0.16.3", default-features = false }
clap = { version = "4.4.8", default-features = false }
futures = { version = "0.3.29", default-features = false }
futures-timer = { version = "3.0.2", default-features = false }
md5 = { version = "0.7.0", default-features = false }
reqwest = { version = "0.11.22", default-features = false }
serde = { version = "1.0.192", default-features = false }
serde_json = { version = "1.0.108", default-features = false }
serde_with = { version = "2.3.3", default-features = false }
bitvec = { version = "1", default-features = false }
thiserror = "1.0.50"
thiserror-no-std = "2.0.2"
derive_more = { version = "0.99.17", default-features = false }
rstest = "0.18.1"
pretty_assertions = "1.4.0"
linked-hash-map = { version = "0.5.6", default-features = false }
parking_lot = "0.12.1"
async-trait = "0.1.74"
indexmap = { git = "https://github.com/bluss/indexmap", rev = "ca5f848e10c31e80aeaad0720d14aa2f6dd6cfb1", default-features = false }
num-traits = "0.2.17"
num-bigint = "0.4.4"
phf = { version = "0.11", default-features = false }
url = "2.4.1"
hashbrown = "0.14.2"
<<<<<<< HEAD
tokio = "1.33.0"
openssl = { version = "0.10", features = ["vendored"] }

primitive-types = "0.12.1"

tracing = "0.1.37"
=======
tokio = "1.34.0"
openssl = { version = "0.10", features = ["vendored"] }

[patch."https://github.com/w3f/ring-vrf"]
bandersnatch_vrfs = { git = "https://github.com/w3f/ring-vrf?rev=3ddc20", version = "0.0.4", rev = "3ddc20" }
>>>>>>> e9d77e31
<|MERGE_RESOLUTION|>--- conflicted
+++ resolved
@@ -117,27 +117,6 @@
 sc-network-sync = { git = "https://github.com/paritytech/polkadot-sdk", branch = "release-polkadot-v1.3.0" }
 sc-consensus = { git = "https://github.com/paritytech/polkadot-sdk", branch = "release-polkadot-v1.3.0" }
 # For integration tests in order to create blocks on demand
-<<<<<<< HEAD
-sc-consensus-manual-seal = { git = "https://github.com/paritytech/substrate", branch = "polkadot-v0.9.43", default-features = false }
-sc-consensus-grandpa = { git = "https://github.com/paritytech/substrate", branch = "polkadot-v0.9.43" }
-sc-rpc = { git = "https://github.com/paritytech/substrate", branch = "polkadot-v0.9.43" }
-sc-rpc-api = { git = "https://github.com/paritytech/substrate", branch = "polkadot-v0.9.43" }
-sc-basic-authorship = { git = "https://github.com/paritytech/substrate", branch = "polkadot-v0.9.43" }
-sc-client-api = { git = "https://github.com/paritytech/substrate", branch = "polkadot-v0.9.43" }
-sc-cli = { git = "https://github.com/paritytech/substrate", branch = "polkadot-v0.9.43" }
-sc-executor = { git = "https://github.com/paritytech/substrate", branch = "polkadot-v0.9.43" }
-sc-service = { git = "https://github.com/paritytech/substrate", branch = "polkadot-v0.9.43" }
-sc-telemetry = { git = "https://github.com/paritytech/substrate", branch = "polkadot-v0.9.43" }
-sc-keystore = { git = "https://github.com/paritytech/substrate", branch = "polkadot-v0.9.43" }
-sc-transaction-pool = { git = "https://github.com/paritytech/substrate", branch = "polkadot-v0.9.43" }
-sc-transaction-pool-api = { git = "https://github.com/paritytech/substrate", branch = "polkadot-v0.9.43" }
-sc-consensus-aura = { git = "https://github.com/paritytech/substrate", branch = "polkadot-v0.9.43" }
-sc-block-builder = { git = "https://github.com/paritytech/substrate", branch = "polkadot-v0.9.43" }
-sc-proposer-metrics = { git = "https://github.com/paritytech/substrate", branch = "polkadot-v0.9.43" }
-sc-utils = { git = "https://github.com/paritytech/substrate", branch = "polkadot-v0.9.43" }
-substrate-test-runtime-client = { git = "https://github.com/paritytech/substrate", branch = "polkadot-v0.9.43" }
-substrate-test-client = { git = "https://github.com/paritytech/substrate", branch = "polkadot-v0.9.43" }
-=======
 sc-consensus-manual-seal = { git = "https://github.com/paritytech/polkadot-sdk", branch = "release-polkadot-v1.3.0", default-features = false }
 sc-consensus-grandpa = { git = "https://github.com/paritytech/polkadot-sdk", branch = "release-polkadot-v1.3.0" }
 sc-rpc = { git = "https://github.com/paritytech/polkadot-sdk", branch = "release-polkadot-v1.3.0" }
@@ -157,8 +136,8 @@
 sc-proposer-metrics = { git = "https://github.com/paritytech/polkadot-sdk", branch = "release-polkadot-v1.3.0" }
 sc-utils = { git = "https://github.com/paritytech/polkadot-sdk", branch = "release-polkadot-v1.3.0" }
 substrate-test-runtime-client = { git = "https://github.com/paritytech/polkadot-sdk", branch = "release-polkadot-v1.3.0" }
-
->>>>>>> e9d77e31
+substrate-test-client = { git = "https://github.com/paritytech/polkadot-sdk", branch = "release-polkadot-v1.3.0" }
+
 
 # Substrate build & tools dependencies
 substrate-build-script-utils = { git = "https://github.com/paritytech/polkadot-sdk", branch = "release-polkadot-v1.3.0" }
@@ -261,17 +240,8 @@
 phf = { version = "0.11", default-features = false }
 url = "2.4.1"
 hashbrown = "0.14.2"
-<<<<<<< HEAD
-tokio = "1.33.0"
-openssl = { version = "0.10", features = ["vendored"] }
-
-primitive-types = "0.12.1"
-
-tracing = "0.1.37"
-=======
 tokio = "1.34.0"
 openssl = { version = "0.10", features = ["vendored"] }
 
 [patch."https://github.com/w3f/ring-vrf"]
 bandersnatch_vrfs = { git = "https://github.com/w3f/ring-vrf?rev=3ddc20", version = "0.0.4", rev = "3ddc20" }
->>>>>>> e9d77e31
